const User = require("../models/User");
const jwt = require("jsonwebtoken");
const AuditLog = require("../models/AuditLog");

const generateToken = (id) => {
  return jwt.sign({ id }, process.env.JWT_SECRET, {
    expiresIn: process.env.JWT_EXPIRE || "30d",
  });
};

const registerController = async (req, res) => {
  try {
    const { firstName, lastName, email, password, role, branch } = req.body;

    // Check if user already exists
    const existingUser = await User.findOne({
      $or: [{ email }],
    });

    if (existingUser) {
      return res.status(400).json({
        status: "error",
        message: "User with this email already exists",
      });
    }

    // Create user with status defaulting to 'pending'
    const user = await User.create({
      firstName,
      lastName,
      email,
      password,
      role: role || "member",
      branch,
      status: "pending", 
    });

    // Generate token
    const token = generateToken(user._id);
    console.log(user._id);

    // Log the registration
    await AuditLog.create({
      user: user._id,
      action: "register",
      resource: "auth",
      details: { email, role: user.role },
      ipAddress: req.ip,
      userAgent: req.get("User-Agent"),
    });

    res.status(201).json({
      status: "success",
      message: "User registered successfully",
      data: {
        token,
        user: {
          id: user._id,
          firstName: user.firstName,
          lastName: user.lastName,
          email: user.email,
          role: user.role,
          status: user.status,
        },
      },
    });
  } catch (error) {
    res.status(500).json({
      status: "error",
      message: "Registration failed",
      error: error.message,
    });
  }
};

const loginController = async (req, res) => {
  try {
    const { email, password } = req.body;
    
    console.log('Login attempt:', { email, password: password ? '[PROVIDED]' : '[MISSING]' });

    // Find user and include password
    const user = await User.findOne({ email })
      .select("+password")
      .populate("branch");

    console.log('User found:', user ? { id: user._id, email: user.email, isActive: user.isActive, status: user.status } : 'NOT FOUND');

    if (!user) {
      console.log('Login failed: User not found');
      return res.status(401).json({
        status: "error",
        message: "Invalid credentials",
      });
    }

    // Check if user is active
    if (!user.isActive) {
      console.log('Login failed: User not active');
      return res.status(401).json({
        status: "error",
        message: "Account is deactivated. Contact administrator.",
      });
    }

<<<<<<< HEAD
=======
    // If not admin, check if user is approved
    if (user.role !== "admin" && user.status !== "approved") {
      console.log('Login failed: User not approved, status:', user.status);
      return res.status(403).json({
        status: "error",
        message: `Your account status is '${user.status}'. Please contact the admin for approval.`,
        userStatus: user.status,
      });
    }

    // Validate password
>>>>>>> 5b05b1eb
    const isMatch = await user.comparePassword(password);
    console.log('Password match:', isMatch);

    if (!isMatch) {
      console.log('Login failed: Password mismatch');
      return res.status(401).json({
        status: "error",
        message: "Invalid credentials",
      });
    }

    // If not admin, check if user is approved
    if (user.role !== "admin" && user.status !== "approved") {
      return res.status(403).json({
        status: "error",
        message: `Your account status is '${user.status}'. Please contact the admin for approval.`,
        userStatus: user.status,
      });
    }

    // Update last login
    await user.updateLastLogin();

    // Generate token
    const token = generateToken(user._id);

    // Log the login
    await AuditLog.create({
      user: user._id,
      action: "login",
      resource: "auth",
      details: { email },
      ipAddress: req.ip,
      userAgent: req.get("User-Agent"),
    });

    console.log('Login successful for user:', user.email);

    res.status(200).json({
      status: "success",
      message: "Login successful",
      data: {
        token,
        user: {
          id: user._id,
          firstName: user.firstName,
          lastName: user.lastName,
          fullName: user.fullName,
          email: user.email,
          role: user.role,
          branch: user.branch,
          totalContributions: user.totalContributions,
          totalLoans: user.totalLoans,
          totalPenalties: user.totalPenalties,
          lastLogin: user.lastLogin,
          status: user.status,
        },
      },
    });
  } catch (error) {
    console.error('Login error:', error);
    res.status(500).json({
      status: "error",
      message: "Login failed",
      error: error.message,
    });
  }
};

const logoutController = async (req, res) => {
  try {
    // Log the logout
    await AuditLog.create({
      user: req.user._id,
      action: "logout",
      resource: "auth",
      ipAddress: req.ip,
      userAgent: req.get("User-Agent"),
    });

    res.status(200).json({
      status: "success",
      message: "Logout successful",
    });
  } catch (error) {
    res.status(500).json({
      status: "error",
      message: "Logout failed",
      error: error.message,
    });
  }
};

const profileController = async (req, res) => {
  try {
    const user = await User.findById(req.user._id).populate("branch");

    res.status(200).json({
      status: "success",
      data: {
        user: {
          id: user._id,
          firstName: user.firstName,
          lastName: user.lastName,
          fullName: user.fullName,
          email: user.email,
          role: user.role,
          branch: user.branch,
          totalContributions: user.totalContributions,
          totalLoans: user.totalLoans,
          totalPenalties: user.totalPenalties,
          joinDate: user.joinDate,
          lastLogin: user.lastLogin,
        },
      },
    });
  } catch (error) {
    res.status(500).json({
      status: "error",
      message: "Failed to get profile",
      error: error.message,
    });
  }
};
module.exports = {
  registerController,
  loginController,
  logoutController,
  profileController,
};<|MERGE_RESOLUTION|>--- conflicted
+++ resolved
@@ -103,33 +103,18 @@
       });
     }
 
-<<<<<<< HEAD
-=======
+    const isMatch = await user.comparePassword(password);
+
+    if (!isMatch) {
+      return res.status(401).json({
+        status: "error",
+        message: "Invalid credentials",
+      });
+    }
+
     // If not admin, check if user is approved
     if (user.role !== "admin" && user.status !== "approved") {
       console.log('Login failed: User not approved, status:', user.status);
-      return res.status(403).json({
-        status: "error",
-        message: `Your account status is '${user.status}'. Please contact the admin for approval.`,
-        userStatus: user.status,
-      });
-    }
-
-    // Validate password
->>>>>>> 5b05b1eb
-    const isMatch = await user.comparePassword(password);
-    console.log('Password match:', isMatch);
-
-    if (!isMatch) {
-      console.log('Login failed: Password mismatch');
-      return res.status(401).json({
-        status: "error",
-        message: "Invalid credentials",
-      });
-    }
-
-    // If not admin, check if user is approved
-    if (user.role !== "admin" && user.status !== "approved") {
       return res.status(403).json({
         status: "error",
         message: `Your account status is '${user.status}'. Please contact the admin for approval.`,
